--- conflicted
+++ resolved
@@ -405,7 +405,16 @@
                         integration_id=int(sensor_xml.get('IntegrationID')),
                         uuid=sensor_xml.get('UUID'))
 
-<<<<<<< HEAD
+  def _parse_occupancy_group(self, group_xml):
+    """Parses an Occupancy Group object.
+
+    These are defined outside of the areas in the XML.  Areas refer to these
+    objects by ID.
+    """
+    return OccupancyGroup(self._lutron,
+                          group_number=group_xml.get('OccupancyGroupNumber'),
+                          uuid=group_xml.get('UUID'))
+
   _GRAFIK_EYE_QS_COMPONENTS = {
     # http://www.lutron.com/TechnicalDocumentLibrary/Grafik_QS_Complete.pdf
     # Component ID => (Column No, LED ID)
@@ -431,18 +440,6 @@
     58: (3, None),    # Column 3 Raise
   }
 
-=======
-  def _parse_occupancy_group(self, group_xml):
-    """Parses an Occupancy Group object.
-
-    These are defined outside of the areas in the XML.  Areas refer to these
-    objects by ID.
-    """
-    return OccupancyGroup(self._lutron,
-                          group_number=group_xml.get('OccupancyGroupNumber'),
-                          uuid=group_xml.get('UUID'))
->>>>>>> 2c29d9b7
-
 class Lutron(object):
   """Main Lutron Controller class.
 
